# Velero CSI plugins


This repository contains Velero plugins for snapshotting CSI backed PVCs using the [CSI _beta_ snapshot APIs][7].

These plugins are currently in beta as of the [Velero 1.4 release][1] and will reach GA shortly after the CSI volumesnapshotting APIs in upstream Kubernetes reach GA.

For a list of prerequisites and installation instructions, please refer to our documentation [here][2].


## Kinds of Plugins Included

### PVCBackupItemAction

A plugin of type BackupItemAction that backs up `persistentvolumeclaims` which are backed by CSI volumes.

This plugin will create a [CSI VolumeSnapshot][3] which in turn triggers the CSI driver to perform the snapshot operation on the volume.

### VolumeSnapshotBackupItemAction

A plugin of type BackupItemAction that backs up [`volumesnapshots.snapshot.storage.k8s.io`][3].

When invoked, this plugin will capture information about the underlying [`volumesnapshotcontent.snapshot.storage.k8s.io`][4] in the annotations of the volumesnapshots being backed up. This plugin will also return the underlying [`volumesnapshotcontent.snapshot.storage.k8s.io`][4] and the associated [`snapshot.storage.k8s.io.volumesnapshotclasses`][5] as additional resources to be backed up.

### VolumeSnapshotContentBackupItemAction

A plugin of type BackupItemAction that backs up [`volumesnapshotcontent.snapshot.storage.k8s.io`][4]. 

This plugin will look for snapshot delete operation secrets from the [annotations][6] on the VolumeSnapshotContent object being backed up.

### VolumeSnapshotClassBackupItemAction

A plugin of type BackupItemAction that backs up [`snapshot.storage.k8s.io.volumesnapshotclasses`][5].

This plugin will look for snapshot list operation secret from the [annotations][6] on the VolumeSnapshotClass object being backed up.

### PVCRestoreItemAction

A plugin of type RestoreItemAction that restores `persistentvolumeclaims` which were backed up by [PVCBackupItemAction](#PVCBackupItemAction).

This plugin will modify the spec of the `persistentvolumeclaim` being restored to use the VolumeSnapshot, created during backup, as the data source ensuring that the newly provisioned volume, to satisfy this claim, may be pre-populated using the VolumeSnapshot.

### VolumeSnapshotRestoreItemAction

A plugin of type RestoreItemAction that restores [`volumesnapshots.snapshot.storage.k8s.io`][3]. 

This plugin will use the annotations, added during backup, to create a [`volumesnapshotcontent.snapshot.storage.k8s.io`][4] and statically bind it to the volumesnapshot object being restored. The plugin will also set the necessary [annotations][6] if the original volumesnapshotcontent had snapshot deletion secrets associated with it. 

### VolumeSnapshotClassRestoreItemAction

A plugin of type RestoreItemAction that restores [`snapshot.storage.k8s.io.volumesnapshotclasses`][5]. 

This plugin will use the [annotations][6] on the object being restored to return, as additional items, any snapshot lister secret that is associated with the volumesnapshotclass.

## Building the plugins
<<<<<<< HEAD

Official images of the plugin is available on [Velero DockerHub](https://hub.docker.com/repository/docker/velero/velero-plugin-for-csi).

For development and testing, the plugin may be built by running the below command

To build the plugins, run

```bash
$ make
```

Container images may be built by running the below command

```bash
$ IMAGE=<YOUR_REGISTRY>/velero-plugin-for-csi:<YOUR_TAG> make container
=======

To build the plugins, run

```bash
$ make
>>>>>>> 8ac45f77
```

## Known shortcomings

We are tracking known limitations with the plugins [here][2]

[1]: https://github.com/vmware-tanzu/velero/releases
[2]: https://velero.io/docs/csi
[3]: https://kubernetes.io/docs/concepts/storage/volume-snapshots/#volumesnapshots
[4]: https://kubernetes.io/docs/concepts/storage/volume-snapshots/#volume-snapshot-contents
[5]: https://kubernetes.io/docs/concepts/storage/volume-snapshot-classes/
[6]: https://github.com/kubernetes-csi/external-snapshotter/blob/master/pkg/utils/util.go#L59-L60
[7]: https://kubernetes.io/blog/2019/12/09/kubernetes-1-17-feature-cis-volume-snapshot-beta/<|MERGE_RESOLUTION|>--- conflicted
+++ resolved
@@ -52,30 +52,15 @@
 
 This plugin will use the [annotations][6] on the object being restored to return, as additional items, any snapshot lister secret that is associated with the volumesnapshotclass.
 
+
 ## Building the plugins
-<<<<<<< HEAD
 
 Official images of the plugin is available on [Velero DockerHub](https://hub.docker.com/repository/docker/velero/velero-plugin-for-csi).
 
-For development and testing, the plugin may be built by running the below command
-
-To build the plugins, run
-
-```bash
-$ make
-```
-
-Container images may be built by running the below command
+For development and testing, the plugin container images may be built by running the below command
 
 ```bash
 $ IMAGE=<YOUR_REGISTRY>/velero-plugin-for-csi:<YOUR_TAG> make container
-=======
-
-To build the plugins, run
-
-```bash
-$ make
->>>>>>> 8ac45f77
 ```
 
 ## Known shortcomings
